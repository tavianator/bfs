<<<<<<< HEAD
############################################################################
# bfs                                                                      #
# Copyright (C) 2015-2021 Tavian Barnes <tavianator@tavianator.com>        #
#                                                                          #
# Permission to use, copy, modify, and/or distribute this software for any #
# purpose with or without fee is hereby granted.                           #
#                                                                          #
# THE SOFTWARE IS PROVIDED "AS IS" AND THE AUTHOR DISCLAIMS ALL WARRANTIES #
# WITH REGARD TO THIS SOFTWARE INCLUDING ALL IMPLIED WARRANTIES OF         #
# MERCHANTABILITY AND FITNESS. IN NO EVENT SHALL THE AUTHOR BE LIABLE FOR  #
# ANY SPECIAL, DIRECT, INDIRECT, OR CONSEQUENTIAL DAMAGES OR ANY DAMAGES   #
# WHATSOEVER RESULTING FROM LOSS OF USE, DATA OR PROFITS, WHETHER IN AN    #
# ACTION OF CONTRACT, NEGLIGENCE OR OTHER TORTIOUS ACTION, ARISING OUT OF  #
# OR IN CONNECTION WITH THE USE OR PERFORMANCE OF THIS SOFTWARE.           #
############################################################################

ifneq ($(wildcard .git),)
VERSION := $(shell git describe --always 2>/dev/null)
endif

ifndef VERSION
VERSION := 2.6.2
endif

ifndef OS
OS := $(shell uname)
endif

ifndef ARCH
ARCH := $(shell uname -m)
endif

CC ?= gcc
INSTALL ?= install
MKDIR ?= mkdir -p
RM ?= rm -f

export BUILDDIR ?= .
DESTDIR ?=
PREFIX ?= /usr
MANDIR ?= $(PREFIX)/share/man

BIN := $(BUILDDIR)/bin
OBJ := $(BUILDDIR)/obj

DEFAULT_CFLAGS := \
    -g \
    -Wall \
    -Wmissing-declarations \
    -Wshadow \
    -Wsign-compare \
    -Wstrict-prototypes \
    -Wimplicit-fallthrough

CFLAGS ?= $(DEFAULT_CFLAGS)
LDFLAGS ?=
DEPFLAGS ?= -MD -MP -MF $(@:.o=.d)

LOCAL_CPPFLAGS := \
    -D__EXTENSIONS__ \
    -D_ATFILE_SOURCE \
    -D_BSD_SOURCE \
    -D_DARWIN_C_SOURCE \
    -D_DEFAULT_SOURCE \
    -D_FILE_OFFSET_BITS=64 \
    -D_TIME_BITS=64 \
    -D_GNU_SOURCE \
    -DBFS_VERSION=\"$(VERSION)\"

LOCAL_CFLAGS := -std=c11
LOCAL_LDFLAGS :=
LOCAL_LDLIBS :=

ASAN := $(filter asan,$(MAKECMDGOALS))
LSAN := $(filter lsan,$(MAKECMDGOALS))
MSAN := $(filter msan,$(MAKECMDGOALS))
TSAN := $(filter tsan,$(MAKECMDGOALS))
UBSAN := $(filter ubsan,$(MAKECMDGOALS))

ifndef MSAN
WITH_ONIGURUMA := y
endif

ifdef WITH_ONIGURUMA
LOCAL_CPPFLAGS += -DBFS_WITH_ONIGURUMA=1

ONIG_CONFIG := $(shell command -v onig-config 2>/dev/null)
ifdef ONIG_CONFIG
ONIG_CFLAGS := $(shell $(ONIG_CONFIG) --cflags)
ONIG_LDLIBS := $(shell $(ONIG_CONFIG) --libs)
else
ONIG_LDLIBS := -lonig
endif

LOCAL_CFLAGS += $(ONIG_CFLAGS)
LOCAL_LDLIBS += $(ONIG_LDLIBS)
endif

ifeq ($(OS),Linux)
ifndef MSAN # These libraries are not built with msan
WITH_ACL := y
WITH_ATTR := y
WITH_LIBCAP := y
endif

ifdef WITH_ACL
LOCAL_LDLIBS += -lacl
else
LOCAL_CPPFLAGS += -DBFS_USE_SYS_ACL_H=0
endif

ifdef WITH_ATTR
LOCAL_LDLIBS += -lattr
else
LOCAL_CPPFLAGS += -DBFS_USE_SYS_XATTR_H=0
endif

ifdef WITH_LIBCAP
LOCAL_LDLIBS += -lcap
else
LOCAL_CPPFLAGS += -DBFS_USE_SYS_CAPABILITY_H=0
endif

LOCAL_LDFLAGS += -Wl,--as-needed
LOCAL_LDLIBS += -lrt
endif

ifeq ($(OS),NetBSD)
LOCAL_LDLIBS += -lutil
endif

ifdef ASAN
LOCAL_CFLAGS += -fsanitize=address
SANITIZE := y
endif

ifdef LSAN
LOCAL_CFLAGS += -fsanitize=leak
SANITIZE := y
endif

ifdef MSAN
LOCAL_CFLAGS += -fsanitize=memory -fsanitize-memory-track-origins
SANITIZE := y
endif

ifdef TSAN
LOCAL_CFLAGS += -fsanitize=thread
SANITIZE := y
endif

ifdef UBSAN
LOCAL_CFLAGS += -fsanitize=undefined
SANITIZE := y
endif

ifdef SANITIZE
LOCAL_CFLAGS += -fno-sanitize-recover=all
endif

ifneq ($(filter gcov,$(MAKECMDGOALS)),)
LOCAL_CFLAGS += --coverage
# gcov only intercepts fork()/exec() with -std=gnu*
LOCAL_CFLAGS := $(patsubst -std=c%,-std=gnu%,$(LOCAL_CFLAGS))
endif

ifneq ($(filter release,$(MAKECMDGOALS)),)
CFLAGS := $(DEFAULT_CFLAGS) -O3 -flto -DNDEBUG
endif

ALL_CPPFLAGS = $(LOCAL_CPPFLAGS) $(CPPFLAGS) $(EXTRA_CPPFLAGS)
ALL_CFLAGS = $(ALL_CPPFLAGS) $(LOCAL_CFLAGS) $(CFLAGS) $(EXTRA_CFLAGS) $(DEPFLAGS)
ALL_LDFLAGS = $(ALL_CFLAGS) $(LOCAL_LDFLAGS) $(LDFLAGS) $(EXTRA_LDFLAGS)
ALL_LDLIBS = $(LOCAL_LDLIBS) $(LDLIBS) $(EXTRA_LDLIBS)

# Goals that are treated like flags by this Makefile
FLAG_GOALS := asan lsan msan tsan ubsan gcov release

# These are the remaining non-flag goals
GOALS := $(filter-out $(FLAG_GOALS),$(MAKECMDGOALS))

# Build the default goal if only flag goals are specified
FLAG_PREREQS :=
ifndef GOALS
FLAG_PREREQS += bfs
endif

# The different search strategies that we test
STRATEGIES := bfs dfs ids eds
STRATEGY_CHECKS := $(STRATEGIES:%=check-%)

# All the different checks we run
CHECKS := $(STRATEGY_CHECKS) check-trie check-xtimegm

# Custom test flags for distcheck
DISTCHECK_FLAGS := -s TEST_FLAGS="--sudo --verbose=skipped"

bfs: $(BIN)/find2fd
.PHONY: bfs

all: \
    $(BIN)/find2fd \
    $(BIN)/tests/mksock \
    $(BIN)/tests/trie \
    $(BIN)/tests/xtimegm \
    $(BIN)/tests/xtouch
.PHONY: all

$(BIN)/find2fd: \
    $(OBJ)/src/bar.o \
    $(OBJ)/src/bfstd.o \
    $(OBJ)/src/bftw.o \
    $(OBJ)/src/color.o \
    $(OBJ)/src/ctx.o \
    $(OBJ)/src/darray.o \
    $(OBJ)/src/diag.o \
    $(OBJ)/src/dir.o \
    $(OBJ)/src/dstring.o \
    $(OBJ)/src/eval.o \
    $(OBJ)/src/exec.o \
    $(OBJ)/src/fsade.o \
    $(OBJ)/src/main.o \
    $(OBJ)/src/mtab.o \
    $(OBJ)/src/opt.o \
    $(OBJ)/src/parse.o \
    $(OBJ)/src/printf.o \
    $(OBJ)/src/pwcache.o \
    $(OBJ)/src/stat.o \
    $(OBJ)/src/trie.o \
    $(OBJ)/src/typo.o \
    $(OBJ)/src/xregex.o \
    $(OBJ)/src/xspawn.o \
    $(OBJ)/src/xtime.o

$(BIN)/tests/mksock: $(OBJ)/tests/mksock.o
$(BIN)/tests/trie: $(OBJ)/src/trie.o $(OBJ)/tests/trie.o
$(BIN)/tests/xtimegm: $(OBJ)/src/xtime.o $(OBJ)/tests/xtimegm.o
$(BIN)/tests/xtouch: $(OBJ)/src/xtime.o $(OBJ)/tests/xtouch.o

$(BIN)/%:
	@$(MKDIR) $(@D)
	+$(CC) $(ALL_LDFLAGS) $^ $(ALL_LDLIBS) -o $@

$(OBJ)/%.o: %.c $(OBJ)/FLAGS
	@$(MKDIR) $(@D)
	$(CC) $(ALL_CFLAGS) -c $< -o $@

# Save the full set of flags to rebuild everything when they change
$(OBJ)/FLAGS.new:
	@$(MKDIR) $(@D)
	@echo $(CC) : $(ALL_CFLAGS) : $(ALL_LDFLAGS) : $(ALL_LDLIBS) >$@
.PHONY: $(OBJ)/FLAGS.new

# Only update obj/FLAGS if obj/FLAGS.new is different
$(OBJ)/FLAGS: $(OBJ)/FLAGS.new
	@test -e $@ && cmp -s $@ $< && rm $< || mv $< $@

# Make sure that "make release" builds everything, but "make release obj/src/main.o" doesn't
$(FLAG_GOALS): $(FLAG_PREREQS)
	@:
.PHONY: $(FLAG_GOALS)

check: $(CHECKS)
.PHONY: check $(CHECKS)

$(STRATEGY_CHECKS): check-%: $(BIN)/bfs $(BIN)/tests/mksock $(BIN)/tests/xtouch
	./tests/tests.sh --bfs="$(BIN)/bfs -S $*" $(TEST_FLAGS)

check-trie check-xtimegm: check-%: $(BIN)/tests/%
	$<
=======
# Copyright © Tavian Barnes <tavianator@tavianator.com>
# SPDX-License-Identifier: 0BSD

# To build bfs, run
#
#     $ ./configure
#     $ make

# Utilities and GNU/BSD portability
include build/prelude.mk

# The default build target
default: bfs
.PHONY: default

# Include the generated build config, if it exists
-include gen/config.mk

## Configuration phase (`./configure`)

# bfs used to have flag-like targets (`make release`, `make asan ubsan`, etc.).
# Direct users to the new configuration system.
asan lsan msan tsan ubsan gcov lint release::
	@printf 'error: `%s %s` is no longer supported. Use `./configure --enable-%s` instead.\n' \
	    "${MAKE}" $@ $@ >&2
	@false

# Print an error if `make` is run before `./configure`
gen/config.mk::
	@if ! [ -e $@ ]; then \
	    printf 'error: You must run `./configure` before `%s`.\n' "${MAKE}" >&2; \
	    false; \
	fi

## Build phase (`make`)

# The main binary
bfs: bin/bfs
.PHONY: bfs

# All binaries
BINS := \
    bin/bfs \
    bin/tests/mksock \
    bin/tests/units \
    bin/tests/xspawnee \
    bin/tests/xtouch

all: ${BINS}
.PHONY: all
>>>>>>> c5cf2cf9

# The main binary
bin/bfs: ${LIBBFS} obj/src/main.o

${BINS}:
	@${MKDIR} ${@D}
	+${MSG} "[ LD ] $@" ${CC} ${CFLAGS} ${LDFLAGS} ${.ALLSRC} ${LDLIBS} -o $@
	${POSTLINK}

# Get the .c file for a .o file
CSRC = ${@:obj/%.o=%.c}

# Rebuild when the configuration changes
${OBJS}: gen/config.mk
	@${MKDIR} ${@D}
	${MSG} "[ CC ] ${CSRC}" ${CC} ${CPPFLAGS} ${CFLAGS} -c ${CSRC} -o $@

# Save the version number to this file, but only update version.c if it changes
gen/version.c.new::
	@${MKDIR} ${@D}
	@printf 'const char bfs_version[] = "' >$@
	@if [ "$$VERSION" ]; then \
	    printf '%s' "$$VERSION"; \
	elif test -e src/../.git && command -v git >/dev/null 2>&1; then \
	    git -C src/.. describe --always --dirty; \
	else \
	    echo "3.2"; \
	fi | tr -d '\n' >>$@
	@printf '";\n' >>$@

gen/version.c: gen/version.c.new
	@test -e $@ && cmp -s $@ ${.ALLSRC} && rm ${.ALLSRC} || mv ${.ALLSRC} $@

obj/gen/version.o: gen/version.c

## Test phase (`make check`)

# Unit test binaries
UTEST_BINS := \
    bin/tests/units \
    bin/tests/xspawnee

# Integration test binaries
ITEST_BINS := \
    bin/tests/mksock \
    bin/tests/xtouch

# Build (but don't run) test binaries
tests: ${UTEST_BINS} ${ITEST_BINS}
.PHONY: tests

# Run all the tests
check: unit-tests integration-tests
.PHONY: check

# Run the unit tests
unit-tests: ${UTEST_BINS}
	${MSG} "[TEST] tests/units" bin/tests/units
.PHONY: unit-tests

bin/tests/units: \
    ${UNIT_OBJS} \
    ${LIBBFS}

bin/tests/xspawnee: \
    obj/tests/xspawnee.o

# The different flag combinations we check
INTEGRATIONS := default dfs ids eds j1 j2 j3 s
INTEGRATION_TESTS := ${INTEGRATIONS:%=check-%}

# Check just `bfs`
check-default: bin/bfs ${ITEST_BINS}
	+${MSG} "[TEST] bfs" \
	    ./tests/tests.sh --make="${MAKE}" --bfs="bin/bfs" ${TEST_FLAGS}

# Check the different search strategies
check-dfs check-ids check-eds: bin/bfs ${ITEST_BINS}
	+${MSG} "[TEST] bfs -S ${@:check-%=%}" \
	    ./tests/tests.sh --make="${MAKE}" --bfs="bin/bfs -S ${@:check-%=%}" ${TEST_FLAGS}

# Check various flags
check-j1 check-j2 check-j3 check-s: bin/bfs ${ITEST_BINS}
	+${MSG} "[TEST] bfs -${@:check-%=%}" \
	    ./tests/tests.sh --make="${MAKE}" --bfs="bin/bfs -${@:check-%=%}" ${TEST_FLAGS}

# Run the integration tests
integration-tests: ${INTEGRATION_TESTS}
.PHONY: integration-tests

bin/tests/mksock: \
    obj/tests/mksock.o \
    ${LIBBFS}

bin/tests/xtouch: \
    obj/tests/xtouch.o \
    ${LIBBFS}

# `make distcheck` configurations
DISTCHECKS := \
    distcheck-asan \
    distcheck-msan \
    distcheck-tsan \
    distcheck-m32 \
    distcheck-release

# Test multiple configurations
distcheck:
	@+${MAKE} distcheck-asan
	@+test "$$(uname)" = Darwin || ${MAKE} distcheck-msan
	@+${MAKE} distcheck-tsan
	@+test "$$(uname)-$$(uname -m)" != Linux-x86_64 || ${MAKE} distcheck-m32
	@+${MAKE} distcheck-release
.PHONY: distcheck

# Per-distcheck configuration
DISTCHECK_CONFIG_asan := --enable-asan --enable-ubsan
DISTCHECK_CONFIG_msan := --enable-msan --enable-ubsan CC=clang
DISTCHECK_CONFIG_tsan := --enable-tsan --enable-ubsan CC=clang
DISTCHECK_CONFIG_m32 := EXTRA_CFLAGS="-m32" PKG_CONFIG_LIBDIR=/usr/lib32/pkgconfig
DISTCHECK_CONFIG_release := --enable-release

${DISTCHECKS}::
	@${MKDIR} $@
	@+cd $@ \
	    && ../configure ${DISTCHECK_CONFIG_${@:distcheck-%=%}} \
	    && ${MAKE} check TEST_FLAGS="--sudo --verbose=skipped"

## Packaging (`make install`)

DEST_PREFIX := ${DESTDIR}${PREFIX}
DEST_MANDIR := ${DESTDIR}${MANDIR}

install::
	${Q}${MKDIR} ${DEST_PREFIX}/bin
	${MSG} "[INST] bin/bfs" \
	    ${INSTALL} -m755 bin/bfs ${DEST_PREFIX}/bin/bfs
	${Q}${MKDIR} ${DEST_MANDIR}/man1
	${MSG} "[INST] man/man1/bfs.1" \
	    ${INSTALL} -m644 docs/bfs.1 ${DEST_MANDIR}/man1/bfs.1
	${Q}${MKDIR} ${DEST_PREFIX}/share/bash-completion/completions
	${MSG} "[INST] completions/bfs.bash" \
	    ${INSTALL} -m644 completions/bfs.bash ${DEST_PREFIX}/share/bash-completion/completions/bfs
	${Q}${MKDIR} ${DEST_PREFIX}/share/zsh/site-functions
	${MSG} "[INST] completions/bfs.zsh" \
	    ${INSTALL} -m644 completions/bfs.zsh ${DEST_PREFIX}/share/zsh/site-functions/_bfs
	${Q}${MKDIR} ${DEST_PREFIX}/share/fish/vendor_completions.d
	${MSG} "[INST] completions/bfs.fish" \
	    ${INSTALL} -m644 completions/bfs.fish ${DEST_PREFIX}/share/fish/vendor_completions.d/bfs.fish

uninstall::
	${MSG} "[ RM ] completions/bfs.bash" \
	    ${RM} ${DEST_PREFIX}/share/bash-completion/completions/bfs
	${MSG} "[ RM ] completions/bfs.zsh" \
	    ${RM} ${DEST_PREFIX}/share/zsh/site-functions/_bfs
	${MSG} "[ RM ] completions/bfs.fish" \
	    ${RM} ${DEST_PREFIX}/share/fish/vendor_completions.d/bfs.fish
	${MSG} "[ RM ] man/man1/bfs.1" \
	    ${RM} ${DEST_MANDIR}/man1/bfs.1
	${MSG} "[ RM ] bin/bfs" \
	    ${RM} ${DEST_PREFIX}/bin/bfs

# Check that `make install` works and `make uninstall` removes everything
check-install::
	+${MAKE} install DESTDIR=pkg
	+${MAKE} uninstall DESTDIR=pkg
	bin/bfs pkg -not -type d -print -exit 1
	${RM} -r pkg

## Cleanup (`make clean`)

# Clean all build products
clean::
	${MSG} "[ RM ] bin obj" \
	    ${RM} -r bin obj

# Clean everything, including generated files
distclean: clean
	${MSG} "[ RM ] gen" \
	    ${RM} -r gen ${DISTCHECKS}
.PHONY: distclean<|MERGE_RESOLUTION|>--- conflicted
+++ resolved
@@ -1,275 +1,3 @@
-<<<<<<< HEAD
-############################################################################
-# bfs                                                                      #
-# Copyright (C) 2015-2021 Tavian Barnes <tavianator@tavianator.com>        #
-#                                                                          #
-# Permission to use, copy, modify, and/or distribute this software for any #
-# purpose with or without fee is hereby granted.                           #
-#                                                                          #
-# THE SOFTWARE IS PROVIDED "AS IS" AND THE AUTHOR DISCLAIMS ALL WARRANTIES #
-# WITH REGARD TO THIS SOFTWARE INCLUDING ALL IMPLIED WARRANTIES OF         #
-# MERCHANTABILITY AND FITNESS. IN NO EVENT SHALL THE AUTHOR BE LIABLE FOR  #
-# ANY SPECIAL, DIRECT, INDIRECT, OR CONSEQUENTIAL DAMAGES OR ANY DAMAGES   #
-# WHATSOEVER RESULTING FROM LOSS OF USE, DATA OR PROFITS, WHETHER IN AN    #
-# ACTION OF CONTRACT, NEGLIGENCE OR OTHER TORTIOUS ACTION, ARISING OUT OF  #
-# OR IN CONNECTION WITH THE USE OR PERFORMANCE OF THIS SOFTWARE.           #
-############################################################################
-
-ifneq ($(wildcard .git),)
-VERSION := $(shell git describe --always 2>/dev/null)
-endif
-
-ifndef VERSION
-VERSION := 2.6.2
-endif
-
-ifndef OS
-OS := $(shell uname)
-endif
-
-ifndef ARCH
-ARCH := $(shell uname -m)
-endif
-
-CC ?= gcc
-INSTALL ?= install
-MKDIR ?= mkdir -p
-RM ?= rm -f
-
-export BUILDDIR ?= .
-DESTDIR ?=
-PREFIX ?= /usr
-MANDIR ?= $(PREFIX)/share/man
-
-BIN := $(BUILDDIR)/bin
-OBJ := $(BUILDDIR)/obj
-
-DEFAULT_CFLAGS := \
-    -g \
-    -Wall \
-    -Wmissing-declarations \
-    -Wshadow \
-    -Wsign-compare \
-    -Wstrict-prototypes \
-    -Wimplicit-fallthrough
-
-CFLAGS ?= $(DEFAULT_CFLAGS)
-LDFLAGS ?=
-DEPFLAGS ?= -MD -MP -MF $(@:.o=.d)
-
-LOCAL_CPPFLAGS := \
-    -D__EXTENSIONS__ \
-    -D_ATFILE_SOURCE \
-    -D_BSD_SOURCE \
-    -D_DARWIN_C_SOURCE \
-    -D_DEFAULT_SOURCE \
-    -D_FILE_OFFSET_BITS=64 \
-    -D_TIME_BITS=64 \
-    -D_GNU_SOURCE \
-    -DBFS_VERSION=\"$(VERSION)\"
-
-LOCAL_CFLAGS := -std=c11
-LOCAL_LDFLAGS :=
-LOCAL_LDLIBS :=
-
-ASAN := $(filter asan,$(MAKECMDGOALS))
-LSAN := $(filter lsan,$(MAKECMDGOALS))
-MSAN := $(filter msan,$(MAKECMDGOALS))
-TSAN := $(filter tsan,$(MAKECMDGOALS))
-UBSAN := $(filter ubsan,$(MAKECMDGOALS))
-
-ifndef MSAN
-WITH_ONIGURUMA := y
-endif
-
-ifdef WITH_ONIGURUMA
-LOCAL_CPPFLAGS += -DBFS_WITH_ONIGURUMA=1
-
-ONIG_CONFIG := $(shell command -v onig-config 2>/dev/null)
-ifdef ONIG_CONFIG
-ONIG_CFLAGS := $(shell $(ONIG_CONFIG) --cflags)
-ONIG_LDLIBS := $(shell $(ONIG_CONFIG) --libs)
-else
-ONIG_LDLIBS := -lonig
-endif
-
-LOCAL_CFLAGS += $(ONIG_CFLAGS)
-LOCAL_LDLIBS += $(ONIG_LDLIBS)
-endif
-
-ifeq ($(OS),Linux)
-ifndef MSAN # These libraries are not built with msan
-WITH_ACL := y
-WITH_ATTR := y
-WITH_LIBCAP := y
-endif
-
-ifdef WITH_ACL
-LOCAL_LDLIBS += -lacl
-else
-LOCAL_CPPFLAGS += -DBFS_USE_SYS_ACL_H=0
-endif
-
-ifdef WITH_ATTR
-LOCAL_LDLIBS += -lattr
-else
-LOCAL_CPPFLAGS += -DBFS_USE_SYS_XATTR_H=0
-endif
-
-ifdef WITH_LIBCAP
-LOCAL_LDLIBS += -lcap
-else
-LOCAL_CPPFLAGS += -DBFS_USE_SYS_CAPABILITY_H=0
-endif
-
-LOCAL_LDFLAGS += -Wl,--as-needed
-LOCAL_LDLIBS += -lrt
-endif
-
-ifeq ($(OS),NetBSD)
-LOCAL_LDLIBS += -lutil
-endif
-
-ifdef ASAN
-LOCAL_CFLAGS += -fsanitize=address
-SANITIZE := y
-endif
-
-ifdef LSAN
-LOCAL_CFLAGS += -fsanitize=leak
-SANITIZE := y
-endif
-
-ifdef MSAN
-LOCAL_CFLAGS += -fsanitize=memory -fsanitize-memory-track-origins
-SANITIZE := y
-endif
-
-ifdef TSAN
-LOCAL_CFLAGS += -fsanitize=thread
-SANITIZE := y
-endif
-
-ifdef UBSAN
-LOCAL_CFLAGS += -fsanitize=undefined
-SANITIZE := y
-endif
-
-ifdef SANITIZE
-LOCAL_CFLAGS += -fno-sanitize-recover=all
-endif
-
-ifneq ($(filter gcov,$(MAKECMDGOALS)),)
-LOCAL_CFLAGS += --coverage
-# gcov only intercepts fork()/exec() with -std=gnu*
-LOCAL_CFLAGS := $(patsubst -std=c%,-std=gnu%,$(LOCAL_CFLAGS))
-endif
-
-ifneq ($(filter release,$(MAKECMDGOALS)),)
-CFLAGS := $(DEFAULT_CFLAGS) -O3 -flto -DNDEBUG
-endif
-
-ALL_CPPFLAGS = $(LOCAL_CPPFLAGS) $(CPPFLAGS) $(EXTRA_CPPFLAGS)
-ALL_CFLAGS = $(ALL_CPPFLAGS) $(LOCAL_CFLAGS) $(CFLAGS) $(EXTRA_CFLAGS) $(DEPFLAGS)
-ALL_LDFLAGS = $(ALL_CFLAGS) $(LOCAL_LDFLAGS) $(LDFLAGS) $(EXTRA_LDFLAGS)
-ALL_LDLIBS = $(LOCAL_LDLIBS) $(LDLIBS) $(EXTRA_LDLIBS)
-
-# Goals that are treated like flags by this Makefile
-FLAG_GOALS := asan lsan msan tsan ubsan gcov release
-
-# These are the remaining non-flag goals
-GOALS := $(filter-out $(FLAG_GOALS),$(MAKECMDGOALS))
-
-# Build the default goal if only flag goals are specified
-FLAG_PREREQS :=
-ifndef GOALS
-FLAG_PREREQS += bfs
-endif
-
-# The different search strategies that we test
-STRATEGIES := bfs dfs ids eds
-STRATEGY_CHECKS := $(STRATEGIES:%=check-%)
-
-# All the different checks we run
-CHECKS := $(STRATEGY_CHECKS) check-trie check-xtimegm
-
-# Custom test flags for distcheck
-DISTCHECK_FLAGS := -s TEST_FLAGS="--sudo --verbose=skipped"
-
-bfs: $(BIN)/find2fd
-.PHONY: bfs
-
-all: \
-    $(BIN)/find2fd \
-    $(BIN)/tests/mksock \
-    $(BIN)/tests/trie \
-    $(BIN)/tests/xtimegm \
-    $(BIN)/tests/xtouch
-.PHONY: all
-
-$(BIN)/find2fd: \
-    $(OBJ)/src/bar.o \
-    $(OBJ)/src/bfstd.o \
-    $(OBJ)/src/bftw.o \
-    $(OBJ)/src/color.o \
-    $(OBJ)/src/ctx.o \
-    $(OBJ)/src/darray.o \
-    $(OBJ)/src/diag.o \
-    $(OBJ)/src/dir.o \
-    $(OBJ)/src/dstring.o \
-    $(OBJ)/src/eval.o \
-    $(OBJ)/src/exec.o \
-    $(OBJ)/src/fsade.o \
-    $(OBJ)/src/main.o \
-    $(OBJ)/src/mtab.o \
-    $(OBJ)/src/opt.o \
-    $(OBJ)/src/parse.o \
-    $(OBJ)/src/printf.o \
-    $(OBJ)/src/pwcache.o \
-    $(OBJ)/src/stat.o \
-    $(OBJ)/src/trie.o \
-    $(OBJ)/src/typo.o \
-    $(OBJ)/src/xregex.o \
-    $(OBJ)/src/xspawn.o \
-    $(OBJ)/src/xtime.o
-
-$(BIN)/tests/mksock: $(OBJ)/tests/mksock.o
-$(BIN)/tests/trie: $(OBJ)/src/trie.o $(OBJ)/tests/trie.o
-$(BIN)/tests/xtimegm: $(OBJ)/src/xtime.o $(OBJ)/tests/xtimegm.o
-$(BIN)/tests/xtouch: $(OBJ)/src/xtime.o $(OBJ)/tests/xtouch.o
-
-$(BIN)/%:
-	@$(MKDIR) $(@D)
-	+$(CC) $(ALL_LDFLAGS) $^ $(ALL_LDLIBS) -o $@
-
-$(OBJ)/%.o: %.c $(OBJ)/FLAGS
-	@$(MKDIR) $(@D)
-	$(CC) $(ALL_CFLAGS) -c $< -o $@
-
-# Save the full set of flags to rebuild everything when they change
-$(OBJ)/FLAGS.new:
-	@$(MKDIR) $(@D)
-	@echo $(CC) : $(ALL_CFLAGS) : $(ALL_LDFLAGS) : $(ALL_LDLIBS) >$@
-.PHONY: $(OBJ)/FLAGS.new
-
-# Only update obj/FLAGS if obj/FLAGS.new is different
-$(OBJ)/FLAGS: $(OBJ)/FLAGS.new
-	@test -e $@ && cmp -s $@ $< && rm $< || mv $< $@
-
-# Make sure that "make release" builds everything, but "make release obj/src/main.o" doesn't
-$(FLAG_GOALS): $(FLAG_PREREQS)
-	@:
-.PHONY: $(FLAG_GOALS)
-
-check: $(CHECKS)
-.PHONY: check $(CHECKS)
-
-$(STRATEGY_CHECKS): check-%: $(BIN)/bfs $(BIN)/tests/mksock $(BIN)/tests/xtouch
-	./tests/tests.sh --bfs="$(BIN)/bfs -S $*" $(TEST_FLAGS)
-
-check-trie check-xtimegm: check-%: $(BIN)/tests/%
-	$<
-=======
 # Copyright © Tavian Barnes <tavianator@tavianator.com>
 # SPDX-License-Identifier: 0BSD
 
@@ -307,12 +35,12 @@
 ## Build phase (`make`)
 
 # The main binary
-bfs: bin/bfs
+bfs: bin/find2fd
 .PHONY: bfs
 
 # All binaries
 BINS := \
-    bin/bfs \
+    bin/find2fd \
     bin/tests/mksock \
     bin/tests/units \
     bin/tests/xspawnee \
@@ -320,10 +48,9 @@
 
 all: ${BINS}
 .PHONY: all
->>>>>>> c5cf2cf9
 
 # The main binary
-bin/bfs: ${LIBBFS} obj/src/main.o
+bin/find2fd: ${LIBBFS} obj/src/main.o
 
 ${BINS}:
 	@${MKDIR} ${@D}
@@ -393,19 +120,19 @@
 INTEGRATION_TESTS := ${INTEGRATIONS:%=check-%}
 
 # Check just `bfs`
-check-default: bin/bfs ${ITEST_BINS}
+check-default: bin/find2fd ${ITEST_BINS}
 	+${MSG} "[TEST] bfs" \
-	    ./tests/tests.sh --make="${MAKE}" --bfs="bin/bfs" ${TEST_FLAGS}
+	    ./tests/tests.sh --make="${MAKE}" --bfs="bin/find2fd" ${TEST_FLAGS}
 
 # Check the different search strategies
-check-dfs check-ids check-eds: bin/bfs ${ITEST_BINS}
+check-dfs check-ids check-eds: bin/find2fd ${ITEST_BINS}
 	+${MSG} "[TEST] bfs -S ${@:check-%=%}" \
-	    ./tests/tests.sh --make="${MAKE}" --bfs="bin/bfs -S ${@:check-%=%}" ${TEST_FLAGS}
+	    ./tests/tests.sh --make="${MAKE}" --bfs="bin/find2fd -S ${@:check-%=%}" ${TEST_FLAGS}
 
 # Check various flags
-check-j1 check-j2 check-j3 check-s: bin/bfs ${ITEST_BINS}
+check-j1 check-j2 check-j3 check-s: bin/find2fd ${ITEST_BINS}
 	+${MSG} "[TEST] bfs -${@:check-%=%}" \
-	    ./tests/tests.sh --make="${MAKE}" --bfs="bin/bfs -${@:check-%=%}" ${TEST_FLAGS}
+	    ./tests/tests.sh --make="${MAKE}" --bfs="bin/find2fd -${@:check-%=%}" ${TEST_FLAGS}
 
 # Run the integration tests
 integration-tests: ${INTEGRATION_TESTS}
